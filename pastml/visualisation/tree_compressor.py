--- conflicted
+++ resolved
@@ -1,9 +1,5 @@
 import logging
 from collections import defaultdict
-<<<<<<< HEAD
-=======
-from pastml.tree import IS_POLYTOMY, copy_forest
->>>>>>> 112cdb14
 
 import numpy as np
 
@@ -32,11 +28,6 @@
 UP_FOCUS = 'up_focus'
 
 
-<<<<<<< HEAD
-def compress_tree(tree, columns, can_merge_diff_sizes=True, tip_size_threshold=REASONABLE_NUMBER_OF_TIPS, mixed=False):
-    logger = logging.getLogger('pastml')
-    n_tips_original = len(tree)
-=======
 def save_to_pajek(compressed_tree, pajek, columns):
     """
     *vertices 3
@@ -45,7 +36,7 @@
     3 "158:incorporation bias/verification bias" x_fact 7.2814 y_fact 7.2814 ic RawSienna
     *arcs
     1 2
-    :return: 
+    :return:
     """
     n2id = {}
     edges = []
@@ -76,7 +67,8 @@
 
 
 def compress_tree(tree, columns, can_merge_diff_sizes=True, tip_size_threshold=REASONABLE_NUMBER_OF_TIPS, mixed=False, pajek=None):
->>>>>>> 112cdb14
+    logger = logging.getLogger('pastml')
+    n_tips_original = len(tree)
     compressed_tree = copy_forest([tree])[0]
 
     for n_compressed, n in zip(compressed_tree.traverse('postorder'), tree.traverse('postorder')):
