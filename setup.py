--- conflicted
+++ resolved
@@ -19,11 +19,7 @@
         'Topic :: Software Development',
         'Topic :: Software Development :: Libraries :: Python Modules',
     ],
-<<<<<<< HEAD
-    version='1.9.31',
-=======
     version='1.9.34',
->>>>>>> 112cdb14
     description='Ancestral character reconstruction and visualisation for rooted phylogenetic trees.',
     author='Anna Zhukova',
     author_email='anna.zhukova@pasteur.fr',
