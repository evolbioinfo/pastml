--- conflicted
+++ resolved
@@ -9,8 +9,6 @@
                              os.path.join('templates', 'js', '*.js'), os.path.join('templates', 'css', '*.css'),
                              os.path.join('templates', 'fonts', '*'),
                              os.path.join('..', 'README.md')]},
-    description='Ancestral character reconstruction and visualisation for rooted phylogenetic trees.',
-    long_description_content_type="text/markdown",
     long_description=open('README.md').read(),
     classifiers=[
         'Development Status :: 5 - Production/Stable',
@@ -20,12 +18,8 @@
         'Topic :: Software Development',
         'Topic :: Software Development :: Libraries :: Python Modules',
     ],
-<<<<<<< HEAD
-    version='1.9.20',
-=======
     version='1.9.22',
     description='Ancestral character reconstruction and visualisation for rooted phylogenetic trees.',
->>>>>>> a5ecf17e
     author='Anna Zhukova',
     author_email='anna.zhukova@pasteur.fr',
     url='https://github.com/evolbioinfo/pastml',
